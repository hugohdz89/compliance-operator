apiVersion: operators.coreos.com/v1alpha1
kind: ClusterServiceVersion
metadata:
  annotations:
    alm-examples: |-
      [
        {
          "apiVersion": "compliance.openshift.io/v1alpha1",
          "kind": "ComplianceScan",
          "metadata": {
            "name": "example-compliancescan"
          },
          "spec": {
            "content": "ssg-rhcos4-ds.xml",
            "profile": "xccdf_org.ssgproject.content_profile_moderate"
          }
        },
        {
          "apiVersion": "compliance.openshift.io/v1alpha1",
          "kind": "ComplianceScan",
          "metadata": {
            "name": "example-compliancescan"
          },
          "spec": {
            "content": "ssg-ocp4-ds.xml",
            "profile": "xccdf_org.ssgproject.content_profile_moderate",
            "scanType": "Platform"
          }
        },
        {
          "apiVersion": "compliance.openshift.io/v1alpha1",
          "kind": "ComplianceSuite",
          "metadata": {
            "name": "example-compliancesuite"
          },
          "spec": {
            "autoApplyRemediations": false,
            "scans": [
              {
                "content": "ssg-rhcos4-ds.xml",
                "contentImage": "quay.io/complianceascode/ocp4:latest",
                "name": "workers-scan",
                "nodeSelector": {
                  "node-role.kubernetes.io/worker": ""
                },
                "profile": "xccdf_org.ssgproject.content_profile_moderate"
              },
              {
                "content": "ssg-ocp4-ds.xml",
                "contentImage": "quay.io/complianceascode/ocp4:latest",
                "name": "platform-scan",
                "profile": "xccdf_org.ssgproject.content_profile_moderate",
                "scanType": "Platform"
              }
            ],
            "schedule": "0 1 * * *"
          }
        },
        {
          "apiVersion": "compliance.openshift.io/v1alpha1",
          "kind": "ProfileBundle",
          "metadata": {
            "name": "ocp4"
          },
          "spec": {
            "contentFile": "ssg-ocp4-ds.xml",
            "contentImage": "quay.io/complianceascode/ocp4:latest"
          }
        },
        {
          "apiVersion": "compliance.openshift.io/v1alpha1",
          "autoApplyRemediations": false,
          "debug": true,
          "kind": "ScanSetting",
          "metadata": {
            "name": "my-companys-constraints"
          },
          "rawResultStorage": {
            "rotation": 10,
            "size": "2Gi"
          },
          "roles": [
            "worker",
            "master"
          ],
          "schedule": "0 1 * * *"
        },
        {
          "apiVersion": "compliance.openshift.io/v1alpha1",
          "kind": "ScanSettingBinding",
          "metadata": {
            "name": "nist-moderate"
          },
          "profiles": [
            {
              "apiGroup": "compliance.openshift.io/v1alpha1",
              "kind": "Profile",
              "name": "rhcos4-moderate"
            }
          ],
          "settingsRef": {
            "apiGroup": "compliance.openshift.io/v1alpha1",
            "kind": "ScanSetting",
            "name": "default"
          }
        },
        {
          "apiVersion": "compliance.openshift.io/v1alpha1",
          "kind": "TailoredProfile",
          "metadata": {
            "name": "example-tailoredprofile"
          },
          "spec": {
            "disableRules": [
              {
                "name": "ocp4-file-permissions-node-config",
                "rationale": "This breaks X application."
              },
              {
                "name": "ocp4-account-disable-post-pw-expiration",
                "rationale": "testing this"
              },
              {
                "name": "ocp4-accounts-no-uid-except-zero",
                "rationale": "testing this"
              },
              {
                "name": "ocp4-audit-rules-dac-modification-chmod",
                "rationale": "testing this"
              },
              {
                "name": "ocp4-audit-rules-dac-modification-chown",
                "rationale": "testing this"
              },
              {
                "name": "ocp4-audit-rules-dac-modification-fchmod",
                "rationale": "testing this"
              },
              {
                "name": "ocp4-audit-rules-dac-modification-fchmodat",
                "rationale": "testing this"
              },
              {
                "name": "ocp4-audit-rules-dac-modification-fchown",
                "rationale": "testing this"
              }
            ],
            "extends": "ocp4-moderate",
            "setValues": [
              {
                "name": "ocp4-var-selinux-state",
                "rationale": "trolling dwalsh",
                "value": "permissive"
              }
            ],
            "title": "My little profile"
          }
        }
      ]
    olm.skipRange: ">=0.1.17 <0.1.22"
    capabilities: Seamless Upgrades
    categories: Monitoring,Security
    operatorframework.io/suggested-namespace: openshift-compliance
    repository: https://github.com/openshift/compliance-operator
    support: Red Hat Inc.
  name: compliance-operator.v0.1.22
  namespace: placeholder
spec:
  apiservicedefinitions: {}
  customresourcedefinitions:
    owned:
    - description: ComplianceCheckResult represent a result of a single compliance
        "test"
      kind: ComplianceCheckResult
      name: compliancecheckresults.compliance.openshift.io
      version: v1alpha1
    - description: ComplianceRemediation represents a remediation that can be applied
        to the cluster to fix the found issues.
      kind: ComplianceRemediation
      name: complianceremediations.compliance.openshift.io
      version: v1alpha1
    - description: ComplianceScan represents a scan with a certain configuration that
        will be applied to objects of a certain entity in the host. These could be
        nodes that apply to a certain nodeSelector, or the cluster itself.
      kind: ComplianceScan
      name: compliancescans.compliance.openshift.io
      version: v1alpha1
    - description: ComplianceSuite represents a set of scans that will be applied
        to the cluster. These should help deployers achieve a certain compliance target.
      kind: ComplianceSuite
      name: compliancesuites.compliance.openshift.io
      version: v1alpha1
    - description: ProfileBundle is the Schema for the profilebundles API
      kind: ProfileBundle
      name: profilebundles.compliance.openshift.io
      version: v1alpha1
    - description: Profile is the Schema for the profiles API
      kind: Profile
      name: profiles.compliance.openshift.io
      version: v1alpha1
    - description: Rule is the Schema for the rules API
      kind: Rule
      name: rules.compliance.openshift.io
      version: v1alpha1
    - description: ScanSettingBinding is the Schema for the scansettingbindings API
      kind: ScanSettingBinding
      name: scansettingbindings.compliance.openshift.io
      version: v1alpha1
    - description: ScanSetting is the Schema for the scansettings API
      kind: ScanSetting
      name: scansettings.compliance.openshift.io
      version: v1alpha1
    - description: TailoredProfile is the Schema for the tailoredprofiles API
      kind: TailoredProfile
      name: tailoredprofiles.compliance.openshift.io
      version: v1alpha1
    - description: Variable describes a tunable in the XCCDF profile
      kind: Variable
      name: variables.compliance.openshift.io
      version: v1alpha1
  description: An operator which runs OpenSCAP and allows you to keep your cluster
    compliant with the security benchmark you need.
  displayName: Compliance Operator
  icon:
  - base64data: iVBORw0KGgoAAAANSUhEUgAAAH4AAABGCAYAAAAKCiBIAAAZOHpUWHRSYXcgcHJvZmlsZSB0eXBlIGV4aWYAAHjarZpnlmO3doX/YxQeAnIYDsLBWp6Bh+9vg+xWS63nF5ZVqiaLvAE4YQfgOvuf/77uv/ivet9dLq3XUXnvfR55xMmb7j//jfdv8Pn9+/5r9v0u/Plzl+v3i8hHidf0PWF+j598Xv444cc9wvrz565/v4n9e6HvFz8umHTnyJvz6yD5PH4+D/l7ofEdah29/TrUFT+v+3vgG8r3N7Y3Fh+/x+pv9+sHuRGlU7hRitFSSP79mz8jSJ/fye94/2aOC6m+99XxklP4joSA/Gl6P169/zVAfwryj3fur9Hv9vfBj/N7RPpLLL/Jcrz52y9C+fvgvxD/cuP0c0Txz1/kEOpv0/n+3nv6vfaZ3cyViNZvRXn3Izo6hwMXl0rvtMpP47fwvr2fwU/3029Sfvz2i58dRohk5bqQwwkz3GDvdYfNEHO02HiNccf0PuupxRF3Up6yfsKNjeyd1MnljuZS4uP4cyzh3Xe8++3QufMJHBoDFwuc8g9/3P/15b/z4+7dClFQMEl9+CQ4xlenCmPSvxxFQsL95q28AP/4+abf/1JYlCoZLC/MnQlOvz6XWCX8UVvp5TlxXOH100LBtfO9wMu8LwwmJDLga0gl1OBbjC0E4thJ0GTkkd5YZCCUEg+DjDmlGl2LPerenNPCOzaWWKM+BptIRKGbGrmhv0hWzoX6ablTQ7OkkksptbTSXRll1lRzLbXWVgVys6WWW2m1tdbbaLOnnnvptbfe++hzxJHAwDLqaKOPMeaMbnKjybUmx08+WXGllVdZdbXV11hzUz4777LrbrvvseeJJx1g4tTTTj/jTAvOQArLVqxas27D5qXWbrr5lltvu/2OO39m7ZvV337+jayFb9biy5SOaz+zxqeutR+XCIKTopyRsZgDGW/KAAUdlTPfQ85RmVPO/Ig0RYkMsig37gRljBRmC7Hc8DN3f2TuX8qbK/1fylv8Z5lzSt3/R+Ycqfs9b3+TtSOe2y9jny5UTH2i+/je+nSxT5Ha/OurDVAGNLRFPVD7sd7UbJ/KNAr3YY579TNbtXM2wJbrtjYLk7LeLJQDPoUz4lk5XRvNcu+zjEvU7KZZs52YSQc526Vxxop3rnJcS3WvNTYRCc0TpWr7Rjtpbc+0yx0rc7k9rJypGDGyu3dOlNYKN9VzDoMPbluaB2K8wpo5GQX5vnfEpU8o/zZzCcXWSXtef3l7+W7r2z13GzfuRgG4m48n0OdauKR6plX7TMP22jYKrLv2srr7WqdzINJhkTVrocR2wfdi4Q3CTV/btdxG0p99EmWFelJfNIgR8DVCv6tNhrEvcerllGShk3TCPPeY7ZzmTgdWUSKdO1NbURO2vO6EjtKhpKJuYKFx+joSUExX1WB8RqT9jTm3tdxgZKMvE49l5leIUS6VnKzlT1yL6RQGdPksd2pu5TaRMGkuInELkdk5tuIih0FMFAMZMmK5Wk1cfM18qfN95p2EudPFMY3ApftkbBaIwSD9+d5a1z2up2pMPNFifNwUjn12TeNu0ztakNZnHOVcggxjUxEUWm4QKo0GRWogw5GjlSbtSNdwqRXLOJaLlbJz68fG4laSZ2EzqpZjpPza8Ae42NtIeioth+xKyGBQ14tU3H/86qic20NDDFBasMHJFMJiYEyGAmngRN4E9uR6YuywT+vJ6LFO+5e9Jlk+/gEb1Z7nHdVWrGg482ffQx2H0K2uE/nde4EIZxJmav6eTFBD64uZ72RVo5LOXrWN+YZYpFL//hXA7KPtVOqxmBkxrVxvBISo5JKSM7+AwBF52Qvta0iaNICkekNCy1M4nE1dB8DM6qFuiUFs2wMm8HO1Sxnn7nYA9NJh/JRIAAZVItQWAI4eKpHblLTpolkJJGOgknnhZE8eC+cW8DAtB9LNE4TzoOEV5hn9QSMzkBoLIZopNgM4Azjf6qFQGeLJFB/ZN4qJ5KTrqqXakOdGAbZElmhuaM2arsExHozZHJjWXVlNhPQ6CsOFM+i7zmlmqzkQg9IETqegCzQcADVYB+DQ74Ynoe1qoeILI30ttwdVfCtH9OwZ+MMNlz0f7E4N6U+G/1AmfVHmN5A5egUSFmOHF+iW0cDvEp09rKOOBvqTIHArRuKNVl8E3YM2FE7Hh10hGgmGm3cg2n6fHgDYwRkGQhYqG6a8FWgclEehHNck7ZgNcLzGg9doY1NEwRq5sav63wsy92I1+vKe4h5WRwGeskMVEAnubaGKTS2CLnDlGKSL+FMR2SDwsmFeSQ2x9zqwsoMrOLLSZf+0L+uLE9TJFQk58jCnFuqK+dbsUmukC4VdhDOgdektE955U+lij/sCttSjG1icPVOVgdpv94CqMVXQ2wzFFnYDvuta0HFOB7TJIpFSW7I4mSfK4EwQtIOd50PGlAZE7Of7y+vV/Xjzn7xGdMuA9gDQ4qg94tgzGcmZXqbEIAtyCyYOQDHRgOSFwZXrE/Q3xPvLuiA8okz2WTF179YCwcLrxP1MH3qKAGAw60Zv5UMjlzjhyQrZoaV6JaAomhAO5C895gnqcvA1vVJJBRqPhsxYsrHJvRmtsYQyJyEySHEWJSJIaBE0BKA+kFyAXsZ7LQfsY0YSnQbRkCvEGKja+H+PBENSPRWpCJ6GT2iYSP49aJdgS3xV+mfVjEAjmTV1riEhm+WuQSvfFtMN/nrdl/5unA8XRkPZ4C4qvIaX8zdnEns158VUUTkgNpUcbajfqS/UHJxUat8l0RQnCTnsi88N8h2u/wrOBb0XwSxU1lq4mnNyh26z4KtqcD7fFikmBG1mLnZr2LQlFOfQmujdUtWDqAtSKNWJIuPim4ZAUkpOw4ePCQHMDTH+phWH2x0sQvpmiWOiEcEKTpr0xg5tRpTUw6LaM2TfIehTqK5OsUDm5DIhEBiEK4iPOpDACYWcmcuYElpj2QLbMuqodsCBBPdbAXxMpunCRSRnRC/hemFMd4DACvd7IZttrkHeC4CFyjHlNbW5r0eTF3C4bTSVksaUbBC782aHq3AMhsohsBHeAkqoQ7hV7q/vSHrBKGRRo/apJNgXiAyngMgNY1k6oTWhYXDMkFMAl80JuFFJNSqpzjAZCXIWyImze30EjULKXBW1PGeA/JivoU/wE1hRpDLiZ286iQ49mAXugaJDv6BsOLkhIhB7DabtCCY6kCbNWkRBJ7Qo89qDmhYEAjXR8dugApwSWqiBBPsJZh2OxATjGDPUgScGAeYoFAvlMD0INvtwkZzhnW7IZIuxcgQ2KWgt4uLrGoEwcCQhaG4/gZsmuQKmewYElOxCknzhjjKN1vqs4MASSIAzbHl6H2tBYyGFKpqHgI1AzGanuMfCBo6Kc8PnDN+6OSD2htMR7xO4wh1Rtqgg2CA07BtfvN6BjOnDv2odgbKWKUika1nlddHYjyhhMRgJGEMqICgoetTrO6KeV+FwnRQVABUgcg5qEh0xOYElFMnp8ipfaC/Zwg+s0frNnAh1BrJxW2sjeEFnG0ctXhf2CcXk4jkwYWCIxJkgi4SpIdKnGFHsGNGyqMRlWlR664bNankpWbCT+q0AbBFiqxLOXHChDMFRXDEddz0WDYS6SLQuGyKht5+hwObQSB0Yu4j/yT+5OlDOCDZFBLzv3Tqmlap9UojmMRhsh4hLQ+d6HBJ6AT2ANlsd3cpUcO7AP+lf0jpINNQEGggNjCnqjLbieSfsNOkeutvTcY9HuY9q68RAKRSMKlFuKTv5KJQJISPxJ3zw/TTsx08axBKoqytc0hETnsGj8hjKpughZZko0j8F4rjKh/0AL9PAmWqJgxHA4LAotdgR44BTQMRTHRUnoeUAD9LS5MvD/Vofo/VUc6mgXhgOfGQa4EL/0geYF/5svEcZ0quhy5lYpxDW2oUWlmdymE0mJB1EZTL2cNASjATfOVFLGbWAQEWYJgCRhlHT5yGTDJFA6W+KtLjbdBUFVUNBelfxV40Vr6WljmrgeUD1ocF2BmO5NGRLbadGBSi7Wli8olNHvSTwlJRgAemMIafFKA6GgXp6XjseLgI2Tk4CXhBNmK+eUjICdYpMW3D1opNz24itgYz0oB2miyNGBJhGBfCLJFqk7BYgDcaRDBwb+khaBaoL2HFzASkJe8lzTEYOXpi4CdjqR4y6TyWtaBgtLG+vKRq+bOAkCYZq5WLDSnbIOvOM+dAmfqn+0EkDkAc/tXiBMlYD0lwdXSygyyAzCkDLC013uKRwdlw2EMmBi4j0kjPzKl5s5GkcyhsYlsMxT9KvFnyNYwAj+nZOsAzaCzjY4BpgTf6gnaOU0IG2M1JynIIBpo2twzIkk3R+8IysPoR79OgR91HWzM0yN7fB3vOGOrAbIWnxF7GS3D+VMO8kz417jAKQuSs3kXrUEhtITD0gIjZXR6HQpgt8xFwtZBiiFXbfWs8YuFnewo5gIcjDHZ+u7RwqZgKOURwOotYtbDL88RHt5UDXoWCnZNnr0A12nqQsY186LTDxIZlvvXwNOgBKd1pRaJQ7uv0yWBTGrvhd9CcoQ2bLU9tLEHX2GfKXPaEfgthPK3daBUDbOzqoDsaCGUH3o5llFxH0JJrIaZWlqlhQBCjcrbU4wHlcRk0StJKYFsIdVZsYn4BcmpHWGNg7uh3r502LSaEA53icHtGDiEHQBJlsSECSSkXgbQAPLos81pJlyIbIGgAIf1RvFA5wqN0I7Z3peBodoU+TXYz1wstxdwo3LeQlXeRdzwkXNzquQwtLmR5iCPQWzDWJ1MJze1AY/LzwEu1W8qy6E3JgDfmzMFYp7lCo2C/8PJ5zCbZBchBMaBAQyvi15iVAEmfhRVPM0iUVTZ53e0HF3fjkIu0AGgEy6E8EYRC0MkJIibYlkoQWgRuBqDwk/OlAL5Z5Ivx4Yt+YX3QBf43ssbDLxs0fvM3ir4VQq0MuY07a9dIsD4ow1QflQt3BZ1r5wvnRKpsRkaHls5ZUSgSrB5mRwEGE4ZQRZy0urYXNvOhVZlZ8hbmgw6cQyjTwKCBGEfW08OZyNEL04MWKKAMv7mOWGG2TxkMYZC3R4byZMPiGlq5Y44MZpO1jdSShYp6zCoJqDoFsjaylnUGtoHgR3RsazDQVtLHhcrODnyIYawMWskc4M8zxbvB3yXRZogXJefNveRZuBxQhHRgSkUM5S6vRTTj1ieGWH0SJ2kEe5e6q/F4CBAeCloEegRxJoX78lpzFNaeTZJiZUpQmQmqQU3QxVcy5KDBkJSwC7Uemuajl3N6SRR+ygr6f8fHqIrT6U6VB+gkcIrQauBwirFdcJvTaSANMwAzM+tkQ0kgLO48ykxs8IIIPiGNgAr40ufNLyWWtMqM1GVXXlk/WdKjm9vwaFFV2QjNeug6DhTmFRlRMCLGMWyfskuxRy10w89RWwgjefdQwrQZ5QRJKEiDYKdPLh8gxlTjEIXaKEAZvB9rYfIa9Dbghhhst4/J4TFtkKkO9SBRY0BeEZcRjTtN2BH0v6U1hYTEqxUpRWZDkHQWJBHKd4jSBpFLPih7WLl3K5IANCF1Qix7D1apx/AdW26WbaUeUGveq8vZPQ6bG6eGtroV2kclPBBMqdTaaYghRtMtpWh3E5NIKWhSAdfh7/UgrmL1/JrbSdQMlrBiPkog58LWwIPQhsUCCQr2oHZmDXSrAahkddga6srgaOY9Go10pD/oCaU77oRUC+OQJADVWIboah7/H7iDbDRCCd/sVqW4tq253kowkEYwR+r8Z64l+hmiJC8b9u2gAzyHAvqIy1bTlK9HQCTjx6KTtXcZqh0jwXpt1ugq6HOeNWLs4TA9pabWPjtrqnVBACwiayOW91nKTFskn+mj2OmU+AVPKhZTPw8mJkqN5Ud5yBXJNin1ACaVQtGczK6WKYcILo2WyE4R2/FDQYr2fWpw5WuvU+ggSGV2ZtX9LdJ451zIvakCrcU3UyLfQBHTuiH3EO6AZuQnFe/Df2FVaCcpYFGPTYjz6G2RKqrkp2Ry0kD+a9iaOdovadS3I99OnWHE8HaGmzcgb8FXkaWZFckGbqMBWI7xBEQ3IH+itWgzEvqrGi1x2XypTWQQUMyQvhs72Ohy0H0ReS+GMacMNBDwhURlunckT/VqIhGLktUa+E+qMfCBkZIIXEE4c6b+I9WPi6B7CHrUxt7QCoY0LjIA4fjbulJYDyjrIhlVDXm0wQutXhagD+EVoX6Qui2TUpUkixBbXE830Xo8IAS7ZBsp/kB0UDQnFViWGmZLWpOohUoyN6g0Ie1h5nYI3TyaBD+UAbwOakPZUzzgEPIYm9rrjnkqeaBqJvU37qxFZNbSiddQ1Ub7ulIJiGY0borRwDJLJJWLXMZbYPYDxhEsh5HIR1+vh8dCO7kYWxucFxR9VGbMmeV0f/iBeKIfjBrQSPeOCxr7Kb4bf9yK0FKndhM9aa8naKAFtB5hAR669nd/CbAkqQApAFidpUwfzyswodnmFgLoDSrVtiF1P+0nUUPPenfoEL3Z3gOluYFdJ5I7kFq1BdwIG+08ycmjRa0EL77tc0PPhpKlMhsb58gcTOzqHgoMzsDXQDUxyhISIqQMJmvYVqdf3EInGijlA8mshmYlwCxC0U6elui8+ImoJKgIGCYuBbZiQIPLGbVX0R+paDqDvK2obpqNAJmxSI1yqkGBqSlSl+XmpRjzeIkjAJ1QayBuSLcS2upb3VQRTGsnDMCJfinhoixMxQBW4dSg0OJ8J9EEp3YRYpKHgmIX201ggQBH/g0p7snm2+oXLnxtqDvGuNUKrmVIMSwsSSIct/MauYDghSkSav+UyECpaignMr0jJg+ljQksLbQ6iRefRxnDYsmtJhAliQYLwpX9Z2XhJQLcQU0wLwEfr6cGBdtAciExURXXaL0eBoggqKGzTq2Mp46bHFbTrBeVvBjGf/jqvYmtDUiePfwDvaVWyaa7qBd3RcD2YD1IG8wEJxFk7/irnQRQv3QWv2UBJKujrAOOFMqMP3rqly3cUOT3Kj6b97N49IS7pC5SladgpVMU5qYrMbYizA+oHIZK14gstBKQfjdaiThZ1YX60cUMY6thaqOE7SSEi0fBuKzNR6kjiVWtxcQ5k32seF5VfhSRoT7pJgc9KWDQyZDB4HqeexsG3TGlcsExPPWC+TdBK+S5ckYLdiQxqImZtZiO0FvxPNgyYoOOxWujdK2cvBYYtPVDLfXt4OQZti95NvyZ3N2mEtqV7a4tbda5loDTq2+dKxDpoCd1kaxFLvnx66uDS8y/7tD/e6FGF9BaYEWSr+CduKkKHDgMdtWXSnmsFgpPsvp5R6NSRnliAChyno5DBaBBbe4dd3pOynilH4TbyyXo9mM6FfY6DDtl6/APe03o+rUZDgSbu7bRuA5P0qMvQSoeeVZran7GFTmQIh7Ch1eE9tOlAplSYTmx3+uvfRUUjRqEFzsEpb2336ykU5AdFTDlr+FrDwjfqPiBqTy98dbfnfjyANKiokBzgUJ689IRez54ou8LCIomJMAtaC0P6Jz3mAmfZ2+uFL8ArADNqjxR57UboL8SmMzFYtHvVAy95aN0P5Y1e4BD79sWSxThvZ7KjigECQAd/N92cWoaGdhspADRDTkA8dVP1kAAgT5v3HbST2bXFngTpOB095dAEETidvfdxEuioyqFIJ0bsE4px6WmgDy0jdbG9cHT0bwOWnr4iyq01cLhnH+0g3OkKLgpJg9dF1qBXAHpx5fg8FPKUdYjayQ2fB1I+Uvr3GzjuQN8gz6Tc/nqVdw2ATVf5XuOPK+hJK65RGfzozX1PVytpGxXzyWW3ttk8VhVxnntP2s3gvQdespQPzamdP4NC3yp4H81dGuZDeVMrq3DE7aGelLVLm+AnAkqk7wA7E2xD+jBo62qHQvo3R+2hzelGJFS5M+YmUlNZdoaEvmWy5EArlmfjRKPP6A4EKS0JNPgm/HtSYRDm435uTAGbiBFgj09vl86kM7GzRUufTNXkvOYFRzBqABccVjCs2llOZ22HB50Ybro261EmrfLSNYJ8An71BGCEpiBNLAV8T5NuJOO62hFGgjP1TL4vyr/pYR4Ih9YvWEpQkTZYR42XTY8aYnqlU/HTETy+TQRA/fKDQuZLlH8+y519ToRJtEc1jscuMq6PTozkWqzzWWDDV4IoKfcpR4AYp2WpP8mJGaK5hr+H2RLh17I5IjiH88FAGHhuFe+FT68H42WFuJIWNyESbb+jD2iF6WnaCM+lTCkxqzKinhSDVU6S0MQkMvo8hcxSbJL2KGV832NvnG9Day6Pg3YegiovdJ9qQkdhV577R/4QXuEZpAqsYuwgXWAbpwSiLdj5CNs24iK7zzMOetKMqtdzCW8NdoJfPz7k8vpYvAw/oLxgUe0b/LjE5wouaVOPFPWUYMLP8xG4N+nbYnoOAwMStKa8AXC0SuodZTsGvIXAN60xLj1o4rweLCuqlpuz1xrBypAeyLxkFlbtegpOz1QAHjaX1n+xRlrf8u8RmqRF9YYYJSVHyyRpUhcAIh1I/sclGXcjyVqV72pqMqreRJ9FT9BgBqhqDiSHI3nHhFBw/XP5KruIS3mPZg3SgB63qI3MJmG7ArJAK5vTXhgOp7j/BdOxrAJiINIaAAABhGlDQ1BJQ0MgcHJvZmlsZQAAeJx9kT1Iw0AcxV/TSlUqRewg4pChOlkQFXHUKhShQqgVWnUwufQLmjQkKS6OgmvBwY/FqoOLs64OroIg+AHi5Oik6CIl/i8ptIj14Lgf7+497t4BQr3MNCswDmi6baYScTGTXRWDr+hBAP0IIyozy5iTpCQ6jq97+Ph6F+NZnc/9OfrUnMUAn0g8ywzTJt4gnt60Dc77xBFWlFXic+Ixky5I/Mh1xeM3zgWXBZ4ZMdOpeeIIsVhoY6WNWdHUiKeIo6qmU76Q8VjlvMVZK1dZ8578haGcvrLMdZrDSGARS5AgQkEVJZRhI0arToqFFO3HO/iHXL9ELoVcJTByLKACDbLrB/+D391a+ckJLykUB7peHOdjBAjuAo2a43wfO07jBPA/A1d6y1+pAzOfpNdaWvQICG8DF9ctTdkDLneAwSdDNmVX8tMU8nng/Yy+KQsM3AK9a15vzX2cPgBp6ip5AxwcAqMFyl7v8O7u9t7+PdPs7wc0bnKOmejyyQAAAAZiS0dEAP8A/wD/oL2nkwAAAAlwSFlzAAAPnQAAD50BcmbQugAAAAd0SU1FB+QJBBQGKlW9Y+4AAA2pSURBVHja7Z17fMxX3sff5zczmUQiCZEgJa1biqDPE1Gp+/b2aFrLK4xat6XqkqarVS2729ezS/W1ekEffdSKIKG77brVoi671HZVy1IUdVeUFZMgFxJJJjNznj/GQ3P/zcxvfhnk+08yv98533P5nPM9n/M93zkD9XJfivD3Cg5Ll9idropK4fornLdqLqBYwsaJoh7Juxl4y2IJEhxgNko6S8HDQCegBRAOhAEBQAFwHbgGHEdwQsBxCReQUGqEDePqB4NfA29ZLLGXgtFMXyT9geduge2pfI5gHbAeybXAIPh4dP0g8BvgLYskTkE7BcYCrwJBPihmNzCXS6wlGlZPqh8AdQa8JU0CPALMBp7RqVgbMNXgYLE0YVs5vn4ACD1nONACwcdAvzpqrx2YQBkZcVdhxgxRD7xPQV8hFYqZCrznJ+0+KWCgFJxcPUHUA6+1DF4kEZJoobAd6OCH7X9VKMxfdR+afp+1eOgiiYRnEWz0c3/BJsCyeqIorgfeS3l+vsQZyEvAR3dJP5x2ChIjJLmL7xNnkKK1wufmSZyBvH0XgQ7QTpEcy4fmllWyHni3Z/o8SVAws4A378K+aCrhiMgnot7UuyFDXO7WFAEL7/I+OaVA/MqJoqi6BMlLJEa7q/dqsg9CgskGf54s7k3gn/lQEhzIk0Ky7R6ZEF8WhvD4lhFCAgxeKFGMgBMzCjES2gsnPREkAJ2BCMBwK28pYAUOAfuE5Cunwrk1wVyw3IAyM/x1rLg3gE9Ok40N8CMQcs/YQslMBDOc0EiRdENhGpInvNS5Tiq8b3BwwKlQuroOiaTXJY+aJ0VJMP8Eet+DS+FOoI+PdM9DMBdJVl0MAK9KfOZDSYiZFO7+db0uZS2SVATZeg4Ar0oa/EfZUFGwAg3q8fNafi8NvON0YPtMhwHgcQnJSyQGB0uBF+ox00zyJDyK4MwaH58heLyPV5w0rwddc2kk4DQwdtSH0v+AH5QhEfKudNLcHc4VybISM+9ZPpbCr4BXHIQCKfUQ+VTe4CZLLR/6BnyPgDc4GYkP/Pz1UknGYmZux3Wy7oH/5XgJklH1mOgmU+KymTJkkbbgu21GLItkKwRn74cel2h7bu2UNq7bT3C+OAO7vI5RhGESoTQ0xtLcnIRJCa++LpKEq1b2f6lRuJjRg6HyxP0AuhAwJhEyd2sxgJxYi7exK69/tSMpOmAIPSNW11SfTeGNicEVOFona/zj9wPwI+MhqTM81c5b0B3svjaCXfn9azQfEcYetalqajIz17JYG5OvuNcIoO4iZHWThmZI+k/X/7/oAUbFU9DtbM3pwiXbX2oxokZiQoaoUfky0E534Iemy8ZAc1163+nAUVxQJ8C/0g8Mt3omxAypvTwz7zuvDqDQcazWtN0b/oUGhpZqFc8bmib1BR7Jw3p1/rUDn5G95V3dQe8eA10eLP+sZ3t4qJF7HbU/9xVyyrbWmjLUEE/LkMHuKH8OaKMv8E5i9ej8svwsstOHkv+32RSd26sroRvVs+p3E9w4nD17YwXnSheoG2jhSz3ZbbymL/BCHzNv/XzW7f8vZ46l5gAnDb0l3SCqYdXv2jaFgXG168gp/gf7C8eoKq9Lg/mEB/yHJ1Ud1fuIdx49d2mLzyNsCs98zY2vFt3+bLMeI+/Q5z4HvVEQ/NcjNadJ7gYmQ/Xvix1Z7MxXt+kxiSa0C53oMf9s+o13uyt3gW/oW4+Jk6ylIys9vrxoEI7Cqz4t+lc/c5n6miQoACb3rt7Dsis3WbVt6hn2GYowe74swUA9gTf7svNzD6zDnnu+Cm7hxLptvs/K7dMaOrVQSf5ioW2Tqtb1TPLt/1Klo7U5lcggryPVeugJfKEvCZ01fWi17wu2vs3NH7/1jbPGzS6sSPTybAfZXzRO7UylU/jvtah2F8taz9d5d8ndDV8Bn715NkhnjWmylk/QvNxJPSDczcCxh5qApcud/fo3+cNUE9AeoZswK5FaVN3EFTrqtY/3yYwvOruH6/+sfftju3SQvMObNCs3MgR+5uGlK4MSwGyEH298wk3HKVV5mpgeJzpYu7sgpKCFLsBL+MEHjI6s5S+qTn057XnNiN6v+nl++mYywvjHTrGvcLTqPF3DPkLL8z4BkXrN+JOaE7qD6ymzHlWfwV5E9hf/63W5T8dC+2jvdMzZ/bpqE981OJNQU3utuy9EH+BDOa2lN8VeYMWa/rzb+fI3v0XxhYOezxQBwxK9q/vOEzvZeHGjqrQBSjitQkf4YpV0Dk6XnloLdWJJk64bZIwcBc9JxU/l3yuncH3H/3iU19yqB21+/bVnJr439Pbifg6bw0bbOW25WHJRVfp+jXYRGdjTF8CXADeBLyTMEnAkOAAyVXw3r9YZn5wueX6hjAD2YKRMK9CLzu/zGHSA0nPfkH9ki9v5YhpBLy8t7so9K1WD3sb8qq9ABwgEGgMWAYeB4iIbf7KkSWbMkJ4DP/wdicFJhtNANtAdTyJ2qtua/TnVax2X04fjKMpVT1EkTOpTu4euJrlYcJHRX6gndB3DpqOjBAIjgJJjzRhZU9BGtcD/Ik0GlTXiDDCGO18B1kTyDm2g7MI+7/cDpfnk7FigOv3PO7oOW6p0IDnLeOvvb5E0P4k52+ZUqyN9Z7pqlpPYcA2BhmbUgZil4GMka6o7u69y7A9bLIMdkjOA5rW238jm9PQYpMOmmc5W/32IoBZdajZtCmSMdvnbK8qMzTOYuX8mOO70yP4X9hPfMr5cumPWY8SlxamqU5DhQZ6N+gGh7ZzxRNYLyaBVFW71rDTj+2VKHJKvfQE6QPbWOZqCDpC1amqtNPXl3pVBP593nq5zujJz70xwlp8G3539rpKO93e8r7pOiWGf+gPo4LrP793hC2XNwEeWMgvXlaOay80LByjYPkdzvaUnt1Pw/d+rfR8bCT1jK7okJIMzBnOg6ECVg2bJsSXlPh+8cJDM05kqCd1vaWJ+DD+SN2yG8rGS5YC3LJYxwK99VXrWp6/4rGVZi4fjuJlXeaMrXYcqFQnd3nN7OXDjQLX6dufsxlpovf35nR3vqK7LggGv4Wd3ZwkBC3/6pQylwjSYriVzL0fovtuI7ewun7VMllzjypd/rPR8aBeIqeIeq5LSklp1nrrg8sF/e/5bVv24SlU91iStoX9cBL0fwt+kgxB3zvCVn8x24y0Gr7nYb+RgTUv2ecty179JSdYd96/RAD9PqDqt0Vj7+P7kyCcAzNo+S1X5cY3jGNjV1beje7log5/J+ErAS9fFPtrfbCEgZ/t8pNOuS8uyVk+7vWZP7guBpqrTmUymWnWlnUhj3IpxbLi0QYXJgYyBGRgV14AKbwATuvsd8E8PXyLN5YAXXkZ0VEvoLh4mf+sfdGtZybHN5B/dRudm0L1t9enCGoSp0rfs3DJV6X7T5Td0i+lW7tkTnV1Hv34kJpuDbhXXeJ/EzF9eNVX31l2YP4AXepbVuMNrGd5SuwIlTH5ycqXHBgVS+7oIpt+wvFvfxPkp8Jpf5Zl/+HNKT27XvXFvpi/ggYiaTXkDUwNaBLfQpLzlTyynWWjVbo+OD8DT7fxq1kdWBF7Tiw4chVexLhyge6uCAMsIdUegTz3wlPcFmsGSaKkxybDH8KeL25WKYOdraU+ydyzQ3cRJ4INt2wgMUve7RgNaeT8wtzy3hSBTzeWFBsFE//Hn5FcEXrPLDoovHSV/00zdW5T04ov0evJJ9TYvwrugxx6RPXgqTp3V6NcRHgjzC+B/KM/qJfu00nx5zXTdW1MMvPa737mVJzY61vN4Iglz+8/FINT54w0KpPYDR10TvVs435nxRraigc8h//BmSo5u0r09by9bRvOW7jH1qOAoejXr5VF5Y9qOIbG1e/FbbZvCgPZ1CvtuRAVT38DAdeCv3hG6a1z+6Fn9aWpUFMnDhnmUNyUuxaPZPvVxz7apQ7qDUkeHdlKw/P/vy70N/K04rdneELqcnWm6H044gXfXrsUc5NkPVbZu0drtPKkdUukU7VlAfkggpNQN0btqcpJR5RZOCr4FVnqitSTrOHnr9b/scsiUKTzaq5fH+eNj4lHcuetEwkt9X/Kqzn06QJvGunfVG59OErYqgV8zQeCEF4Er7mrNqgNCVwKkvv66VzoCDAFMj1Nf9wkPT6BjM+/iTYWAFH2J3iYKyKQmp83aiaIQSV+gzC1C9/1G3YGfvWIFTaOjvdaT1DFJddrxj43XpO4xTSA5TpduOq4oWFZPqyX0CsBu57gUPAoU1UrobuZhrQNC92CnTgwcOlQTXQmtE1RFIfSJ6kPCQwmatWFQNzCbfNpN3zudJK4cX/nHFKsEft3LApuB75xO2gIHaiJ0V75aqvu5sx34Q0YGAWZtvq4faAxkYeLCWgv9IOkDTdsRbIaUnj676GUxkkfWpojrVb2sltVsGCdYmyKsRugqYXRV636J9TS5n72h+2wfOX06jyQkaKrTkmghrGGYK9K24rbBDttHbCf+wXjN29IjFjpGaqpyr5R0QzJx9SThrGHOVkFcpexA+Su1JFD6rxMknbvG0zdsNC+1y/DcHe8pjqJLuoJuDAjgpWnTiIiK0n6fi2TPmT1kXcmi1FFKiCmExuGN6dqmK0HGIJ+1KbsAVu/zbOYrgrJAA9dyCth4KIc5TskpNb9t838uWzotMQ8a0QAAAABJRU5ErkJggg==
    mediatype: image/png
  install:
    spec:
      clusterPermissions:
      - rules:
        - apiGroups:
          - ""
          resources:
          - nodes
          verbs:
          - list
          - watch
        - apiGroups:
          - machineconfiguration.openshift.io
          resources:
          - machineconfigs
          - machineconfigpools
          verbs:
          - list
          - get
          - patch
          - create
          - watch
          - update
          - delete
        - apiGroups:
          - compliance.openshift.io
          resources:
          - compliancesuites
          verbs:
          - get
          - list
        - apiGroups:
          - config.openshift.io
          resourceNames:
          - cluster
          resources:
          - apiservers
          verbs:
          - get
          - list
          - watch
          - update
          - patch
        serviceAccountName: compliance-operator
      - rules:
        - apiGroups:
          - config.openshift.io
          resources:
          - operatorhubs
          verbs:
          - get
          - list
          - watch
        - apiGroups:
          - metrics.k8s.io
          resources:
          - pods
          - nodes
          verbs:
          - get
          - list
          - watch
        - apiGroups:
          - ""
          resources:
          - componentstatuses
          - nodes
          - nodes/status
          - persistentvolumeclaims/status
          - persistentvolumes
          - persistentvolumes/status
          - pods/binding
          - pods/eviction
          - podtemplates
          - securitycontextconstraints
          - services/status
          verbs:
          - get
          - list
          - watch
        - apiGroups:
          - admissionregistration.k8s.io
          resources:
          - mutatingwebhookconfigurations
          - validatingwebhookconfigurations
          verbs:
          - get
          - list
          - watch
        - apiGroups:
          - apps
          resources:
          - controllerrevisions
          - daemonsets/status
          - deployments/status
          - replicasets/status
          - statefulsets/status
          verbs:
          - get
          - list
          - watch
        - apiGroups:
          - apiextensions.k8s.io
          resources:
          - customresourcedefinitions
          - customresourcedefinitions/status
          verbs:
          - get
          - list
          - watch
        - apiGroups:
          - apiregistration.k8s.io
          resources:
          - apiservices
          - apiservices/status
          verbs:
          - get
          - list
          - watch
        - apiGroups:
          - autoscaling
          resources:
          - horizontalpodautoscalers/status
          verbs:
          - get
          - list
          - watch
        - apiGroups:
          - batch
          resources:
          - cronjobs/status
          - jobs/status
          verbs:
          - get
          - list
          - watch
        - apiGroups:
          - coordination.k8s.io
          resources:
          - leases
          verbs:
          - get
          - list
          - watch
        - apiGroups:
          - extensions
          resources:
          - daemonsets/status
          - deployments/status
          - horizontalpodautoscalers
          - horizontalpodautoscalers/status
          - ingresses/status
          - jobs
          - jobs/status
          - podsecuritypolicies
          - replicasets/status
          - replicationcontrollers
          - storageclasses
          - thirdpartyresources
          verbs:
          - get
          - list
          - watch
        - apiGroups:
          - events.k8s.io
          resources:
          - events
          verbs:
          - get
          - list
          - watch
        - apiGroups:
          - networking.k8s.io
          resources:
          - ingresses/status
          verbs:
          - get
          - list
          - watch
        - apiGroups:
          - node.k8s.io
          resources:
          - runtimeclasses
          verbs:
          - get
          - list
          - watch
        - apiGroups:
          - policy
          resources:
          - poddisruptionbudgets/status
          - podsecuritypolicies
          verbs:
          - get
          - list
          - watch
        - apiGroups:
          - rbac.authorization.k8s.io
          resources:
          - clusterrolebindings
          - clusterroles
          - rolebindings
          - roles
          verbs:
          - get
          - list
          - watch
        - apiGroups:
          - settings.k8s.io
          resources:
          - podpresets
          verbs:
          - get
          - list
          - watch
        - apiGroups:
          - storage.k8s.io
          resources:
          - csidrivers
          - csinodes
          - storageclasses
          - volumeattachments
          - volumeattachments/status
          verbs:
          - get
          - list
          - watch
        - apiGroups:
          - scheduling.k8s.io
          resources:
          - priorityclasses
          verbs:
          - get
          - list
          - watch
        - apiGroups:
          - certificates.k8s.io
          resources:
          - certificatesigningrequests
          - certificatesigningrequests/approval
          - certificatesigningrequests/status
          verbs:
          - get
          - list
          - watch
        - apiGroups:
          - ""
          - authorization.openshift.io
          resources:
          - clusterrolebindings
          - clusterroles
          - rolebindingrestrictions
          - rolebindings
          - roles
          verbs:
          - get
          - list
          - watch
        - apiGroups:
          - ""
          - build.openshift.io
          resources:
          - builds/details
          verbs:
          - get
          - list
          - watch
        - apiGroups:
          - ""
          - image.openshift.io
          resources:
          - images
          - imagesignatures
          verbs:
          - get
          - list
          - watch
        - apiGroups:
          - ""
          - image.openshift.io
          resources:
          - imagestreams/layers
          verbs:
          - get
        - apiGroups:
          - ""
          - oauth.openshift.io
          resources:
          - oauthclientauthorizations
          verbs:
          - get
          - list
          - watch
        - apiGroups:
          - ""
          - project.openshift.io
          resources:
          - projects
          verbs:
          - list
          - watch
        - apiGroups:
          - ""
          - project.openshift.io
          resources:
          - projectrequests
          verbs:
          - get
          - list
          - watch
        - apiGroups:
          - ""
          - quota.openshift.io
          resources:
          - clusterresourcequotas
          - clusterresourcequotas/status
          verbs:
          - get
          - list
          - watch
        - apiGroups:
          - ""
          - network.openshift.io
          resources:
          - clusternetworks
          - egressnetworkpolicies
          - hostsubnets
          - netnamespaces
          verbs:
          - get
          - list
          - watch
        - apiGroups:
          - ""
          - security.openshift.io
          resources:
          - securitycontextconstraints
          verbs:
          - get
          - list
          - watch
        - apiGroups:
          - security.openshift.io
          resources:
          - rangeallocations
          verbs:
          - get
          - list
          - watch
        - apiGroups:
          - ""
          - template.openshift.io
          resources:
          - brokertemplateinstances
          - templateinstances/status
          verbs:
          - get
          - list
          - watch
        - apiGroups:
          - ""
          - user.openshift.io
          resources:
          - groups
          - identities
          - useridentitymappings
          - users
          verbs:
          - get
          - list
          - watch
        - apiGroups:
          - ""
          - authorization.openshift.io
          resources:
          - localresourceaccessreviews
          - localsubjectaccessreviews
          - resourceaccessreviews
          - selfsubjectrulesreviews
          - subjectaccessreviews
          - subjectrulesreviews
          verbs:
          - create
        - apiGroups:
          - authorization.k8s.io
          resources:
          - localsubjectaccessreviews
          - selfsubjectaccessreviews
          - selfsubjectrulesreviews
          - subjectaccessreviews
          verbs:
          - create
        - apiGroups:
          - authentication.k8s.io
          resources:
          - tokenreviews
          verbs:
          - create
        - apiGroups:
          - ""
          - security.openshift.io
          resources:
          - podsecuritypolicyreviews
          - podsecuritypolicyselfsubjectreviews
          - podsecuritypolicysubjectreviews
          verbs:
          - create
        - apiGroups:
          - ""
          resources:
          - nodes/metrics
          - nodes/spec
          verbs:
          - get
        - apiGroups:
          - ""
          resources:
          - nodes/stats
          verbs:
          - create
          - get
        - nonResourceURLs:
          - '*'
          verbs:
          - get
        - apiGroups:
          - cloudcredential.openshift.io
          resources:
          - credentialsrequests
          verbs:
          - get
          - list
          - watch
        - apiGroups:
          - config.openshift.io
          resources:
          - apiservers
          - authentications
          - builds
          - clusteroperators
          - clusterversions
          - consoles
          - dnses
          - featuregates
          - images
          - infrastructures
          - ingresses
          - networks
          - oauths
          - projects
          - proxies
          - schedulers
          verbs:
          - get
          - list
          - watch
        - apiGroups:
          - samples.operator.openshift.io
          resources:
          - configs
          - configs/status
          verbs:
          - get
          - list
          - watch
        - apiGroups:
          - machineconfiguration.openshift.io
          resources:
          - containerruntimeconfigs
          - controllerconfigs
          - kubeletconfigs
          - machineconfigpools
          verbs:
          - get
          - list
          - watch
        - apiGroups:
          - operators.coreos.com
          resources:
          - clusterserviceversions
          - catalogsources
          - installplans
          - subscriptions
          - operatorgroups
          verbs:
          - get
          - list
          - watch
        - apiGroups:
          - packages.operators.coreos.com
          resources:
          - packagemanifests
          - packagemanifests/icon
          verbs:
          - get
          - list
          - watch
        - apiGroups:
          - packages.operators.coreos.com
          resources:
          - packagemanifests
          verbs:
          - get
          - list
          - watch
        - apiGroups:
          - ""
          - image.openshift.io
          resources:
          - imagestreamimages
          - imagestreammappings
          - imagestreams
          - imagestreamtags
          - imagetags
          verbs:
          - get
          - list
          - watch
        - apiGroups:
          - ""
          resources:
          - namespaces
          verbs:
          - get
        - apiGroups:
          - ""
          - project.openshift.io
          resources:
          - projects
          verbs:
          - get
        - apiGroups:
          - ""
          resources:
          - configmaps
          - endpoints
          - persistentvolumeclaims
          - persistentvolumeclaims/status
          - pods
          - replicationcontrollers
          - replicationcontrollers/scale
          - serviceaccounts
          - services
          - services/status
          verbs:
          - get
          - list
          - watch
        - apiGroups:
          - ""
          resources:
          - bindings
          - events
          - limitranges
          - namespaces/status
          - pods/log
          - pods/status
          - replicationcontrollers/status
          - resourcequotas
          - resourcequotas/status
          verbs:
          - get
          - list
          - watch
        - apiGroups:
          - ""
          resources:
          - namespaces
          verbs:
          - get
          - list
          - watch
        - apiGroups:
          - apps
          resources:
          - controllerrevisions
          - daemonsets
          - daemonsets/status
          - deployments
          - deployments/scale
          - deployments/status
          - replicasets
          - replicasets/scale
          - replicasets/status
          - statefulsets
          - statefulsets/scale
          - statefulsets/status
          verbs:
          - get
          - list
          - watch
        - apiGroups:
          - autoscaling
          resources:
          - horizontalpodautoscalers
          - horizontalpodautoscalers/status
          verbs:
          - get
          - list
          - watch
        - apiGroups:
          - batch
          resources:
          - cronjobs
          - cronjobs/status
          - jobs
          - jobs/status
          verbs:
          - get
          - list
          - watch
        - apiGroups:
          - extensions
          resources:
          - daemonsets
          - daemonsets/status
          - deployments
          - deployments/scale
          - deployments/status
          - ingresses
          - ingresses/status
          - networkpolicies
          - replicasets
          - replicasets/scale
          - replicasets/status
          - replicationcontrollers/scale
          verbs:
          - get
          - list
          - watch
        - apiGroups:
          - policy
          resources:
          - poddisruptionbudgets
          - poddisruptionbudgets/status
          verbs:
          - get
          - list
          - watch
        - apiGroups:
          - networking.k8s.io
          resources:
          - ingresses
          - ingresses/status
          - networkpolicies
          verbs:
          - get
          - list
          - watch
        - apiGroups:
          - ""
          - build.openshift.io
          resources:
          - buildconfigs
          - buildconfigs/webhooks
          - builds
          verbs:
          - get
          - list
          - watch
        - apiGroups:
          - ""
          - build.openshift.io
          resources:
          - builds/log
          verbs:
          - get
          - list
          - watch
        - apiGroups:
          - build.openshift.io
          resources:
          - jenkins
          verbs:
          - view
        - apiGroups:
          - ""
          - apps.openshift.io
          resources:
          - deploymentconfigs
          - deploymentconfigs/scale
          verbs:
          - get
          - list
          - watch
        - apiGroups:
          - ""
          - apps.openshift.io
          resources:
          - deploymentconfigs/log
          - deploymentconfigs/status
          verbs:
          - get
          - list
          - watch
        - apiGroups:
          - ""
          - image.openshift.io
          resources:
          - imagestreams/status
          verbs:
          - get
          - list
          - watch
        - apiGroups:
          - ""
          - quota.openshift.io
          resources:
          - appliedclusterresourcequotas
          verbs:
          - get
          - list
          - watch
        - apiGroups:
          - ""
          - route.openshift.io
          resources:
          - routes
          verbs:
          - get
          - list
          - watch
        - apiGroups:
          - ""
          - route.openshift.io
          resources:
          - routes/status
          verbs:
          - get
          - list
          - watch
        - apiGroups:
          - ""
          - template.openshift.io
          resources:
          - processedtemplates
          - templateconfigs
          - templateinstances
          - templates
          verbs:
          - get
          - list
          - watch
        - apiGroups:
          - ""
          - build.openshift.io
          resources:
          - buildlogs
          verbs:
          - get
          - list
          - watch
        - apiGroups:
          - ""
          resources:
          - resourcequotausages
          verbs:
          - get
          - list
          - watch
        - apiGroups:
          - logging.openshift.io
          resourceNames:
          - instance
          resources:
          - clusterlogforwarders
          verbs:
          - get
          - list
          - watch
        - apiGroups:
          - flowcontrol.apiserver.k8s.io
          resourceNames:
          - catch-all
          resources:
          - flowschemas
          verbs:
          - get
          - list
          - watch
        - apiGroups:
          - operator.openshift.io
          resourceNames:
          - cluster
          resources:
          - kubeapiservers
          verbs:
          - get
          - list
          - watch
        serviceAccountName: api-resource-collector
      deployments:
      - name: compliance-operator
        spec:
          replicas: 1
          selector:
            matchLabels:
              name: compliance-operator
          strategy: {}
          template:
            metadata:
              labels:
                name: compliance-operator
            spec:
              containers:
              - command:
                - compliance-operator
                - operator
                env:
                - name: WATCH_NAMESPACE
                  valueFrom:
                    fieldRef:
                      fieldPath: metadata.annotations['olm.targetNamespaces']
                - name: POD_NAME
                  valueFrom:
                    fieldRef:
                      fieldPath: metadata.name
                - name: OPERATOR_NAME
                  value: compliance-operator
                - name: RELATED_IMAGE_OPENSCAP
                  value: quay.io/compliance-operator/openscap-ocp:1.3.4
                - name: RELATED_IMAGE_OPERATOR
                  value: quay.io/compliance-operator/compliance-operator:0.1.22
                - name: RELATED_IMAGE_PROFILE
                  value: quay.io/complianceascode/ocp4:latest
                image: quay.io/compliance-operator/compliance-operator:0.1.22
                imagePullPolicy: Always
                name: compliance-operator
                resources: {}
                securityContext:
                  allowPrivilegeEscalation: false
                  readOnlyRootFilesystem: true
              nodeSelector:
                node-role.kubernetes.io/master: ""
              serviceAccountName: compliance-operator
              tolerations:
              - effect: NoSchedule
                key: node-role.kubernetes.io/master
                operator: Exists
              - effect: NoExecute
                key: node.kubernetes.io/unreachable
                operator: Exists
                tolerationSeconds: 120
              - effect: NoExecute
                key: node.kubernetes.io/not-ready
                operator: Exists
                tolerationSeconds: 120
      permissions:
      - rules:
        - apiGroups:
          - ""
          resources:
          - persistentvolumeclaims
          - persistentvolumes
          verbs:
          - watch
          - create
          - get
          - list
          - delete
        - apiGroups:
          - ""
          resources:
          - pods
          - configmaps
          - events
          verbs:
          - create
          - get
          - list
          - watch
          - patch
          - update
          - delete
          - deletecollection
        - apiGroups:
          - ""
          resources:
          - secrets
          verbs:
          - create
          - get
          - list
          - update
          - watch
          - delete
        - apiGroups:
          - apps
          resources:
          - replicasets
          - deployments
          verbs:
          - get
          - list
          - watch
          - create
          - update
          - delete
        - apiGroups:
          - compliance.openshift.io
          resources:
          - compliancescans
          verbs:
          - create
          - watch
          - patch
          - get
          - list
        - apiGroups:
          - compliance.openshift.io
          resources:
          - '*'
          verbs:
          - '*'
        - apiGroups:
          - apps
          resourceNames:
          - compliance-operator
          resources:
          - deployments/finalizers
          verbs:
          - update
        - apiGroups:
          - ""
          resources:
          - services
          - services/finalizers
          verbs:
          - create
          - get
          - update
          - delete
        - apiGroups:
          - monitoring.coreos.com
          resources:
          - servicemonitors
          verbs:
          - get
          - create
        - apiGroups:
          - apps
          resourceNames:
          - compliance-operator
          resources:
          - deployments/finalizers
          verbs:
          - update
        - apiGroups:
          - batch
          resources:
          - cronjobs
          verbs:
          - get
          - list
          - watch
          - create
          - delete
          - update
        - apiGroups:
          - batch
          resources:
          - jobs
          verbs:
          - deletecollection
        - apiGroups:
          - image.openshift.io
          resources:
          - imagestreamtags
          verbs:
          - get
          - list
          - watch
        serviceAccountName: compliance-operator
      - rules:
        - apiGroups:
          - ""
          resources:
          - configmaps
          verbs:
          - create
        - apiGroups:
          - compliance.openshift.io
          resources:
          - compliancescans
          verbs:
          - get
        - apiGroups:
          - security.openshift.io
          resourceNames:
          - privileged
          resources:
          - securitycontextconstraints
          verbs:
          - use
        serviceAccountName: resultscollector
      - rules:
        - apiGroups:
          - ""
          resources:
          - configmaps
          verbs:
          - create
        - apiGroups:
          - compliance.openshift.io
          resources:
          - compliancescans
          verbs:
          - get
        serviceAccountName: api-resource-collector
      - rules:
        - apiGroups:
          - ""
          resources:
          - events
          verbs:
          - get
          - list
          - create
          - patch
          - update
        - apiGroups:
          - ""
          resources:
          - configmaps
          verbs:
          - get
          - list
          - update
        - apiGroups:
          - compliance.openshift.io
          resources:
          - compliancescans
          verbs:
          - get
        - apiGroups:
          - compliance.openshift.io
          resources:
          - compliancescans/finalizers
          - compliancecheckresults/finalizers
          verbs:
          - update
        - apiGroups:
          - compliance.openshift.io
          resources:
          - complianceremediations
          - complianceremediations/status
          verbs:
          - create
          - get
          - update
          - patch
        - apiGroups:
          - compliance.openshift.io
          resources:
          - compliancecheckresults
          verbs:
          - create
          - get
          - update
          - patch
        serviceAccountName: remediation-aggregator
      - rules:
        - apiGroups:
          - compliance.openshift.io
          resources:
          - compliancescans
          verbs:
          - get
          - list
          - update
        serviceAccountName: rerunner
      - rules:
        - apiGroups:
          - compliance.openshift.io
          resources:
          - profilebundles
          - profilebundles/status
          - profilebundles/finalizers
          verbs:
          - get
          - watch
          - list
          - update
        - apiGroups:
          - compliance.openshift.io
          resources:
          - profiles
          - rules
          - variables
          verbs:
          - get
          - watch
          - list
          - create
          - update
          - delete
        serviceAccountName: profileparser
    strategy: deployment
  installModes:
  - supported: true
    type: OwnNamespace
  - supported: true
    type: SingleNamespace
  - supported: true
    type: MultiNamespace
  - supported: false
    type: AllNamespaces
  keywords:
  - security
  - compliance
  - openscap
  - audit
  links:
  - name: Compliance Operator
    url: https://compliance-operator.domain
  maintainers:
  - email: support@redhat.com
    name: Red Hat Support
  maturity: alpha
  provider:
    name: Red Hat Inc.
    url: www.redhat.com
<<<<<<< HEAD
  replaces: compliance-operator.v0.1.17
  version: 0.1.20
=======
  version: 0.1.22
>>>>>>> a7998b4a
<|MERGE_RESOLUTION|>--- conflicted
+++ resolved
@@ -1346,9 +1346,4 @@
   provider:
     name: Red Hat Inc.
     url: www.redhat.com
-<<<<<<< HEAD
-  replaces: compliance-operator.v0.1.17
-  version: 0.1.20
-=======
-  version: 0.1.22
->>>>>>> a7998b4a
+  version: 0.1.22